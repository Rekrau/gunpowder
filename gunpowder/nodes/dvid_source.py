--- conflicted
+++ resolved
@@ -102,16 +102,10 @@
 
             logger.debug("Reading %s in %s..."%(volume_type, roi))
             batch.volumes[volume_type] = Volume(
-<<<<<<< HEAD
                     read(roi),
                     roi=roi,
                     # TODO: get resolution from repository
                     resolution=self.resolution)
-=======
-                                                data=read(roi),
-                                                roi=roi,
-                                                # TODO: get resolution from repository
-                                                resolution=self.resolution)
 
         # if pre and postsynaptic locations requested, their id : SynapseLocation dictionaries should be created
         # together s.t. the ids are unique and allow to find partner locations
@@ -137,7 +131,6 @@
             id_to_point = {PointsTypes.PRESYN: presyn_points,
                            PointsTypes.POSTSYN: postsyn_points}[points_type]
             batch.points[points_type] = PointsOfType(data=id_to_point, roi=roi, resolution=self.resolution)
->>>>>>> 5da662f7
 
         logger.debug("done")
 
